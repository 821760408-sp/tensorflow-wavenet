import fnmatch
import os
import random
import re
import threading

import librosa
import numpy as np
import tensorflow as tf

FILE_PATTERN = r'p([0-9]+)_([0-9]+)\.wav'


def get_category_cardinality(files):
    id_reg_expression = re.compile(FILE_PATTERN)
    min_id = None
    max_id = None
    for filename in files:
        matches = id_reg_expression.findall(filename)[0]
        id, recording_id = [int(id_) for id_ in matches]
        if min_id is None or id < min_id:
            min_id = id
        if max_id is None or id > max_id:
            max_id = id

    return min_id, max_id


def randomize_files(files):
    for file in files:
        file_index = random.randint(0, (len(files) - 1))
        yield files[file_index]


def find_files(directory, pattern='*.wav'):
    '''Recursively finds all files matching the pattern.'''
    files = []
    for root, dirnames, filenames in os.walk(directory):
        for filename in fnmatch.filter(filenames, pattern):
            files.append(os.path.join(root, filename))
    return files


def load_generic_audio(directory, sample_rate):
    '''Generator that yields audio waveforms from the directory.'''
    files = find_files(directory)
    id_reg_exp = re.compile(FILE_PATTERN)
    print("files length: {}".format(len(files)))
    randomized_files = randomize_files(files)
    for filename in randomized_files:
        ids = id_reg_exp.findall(filename)
        if not ids:
            # The file name does not match the pattern containing ids, so
            # there is no id.
            category_id = None
        else:
            # The file name matches the pattern for containing ids.
            category_id = int(ids[0][0])
        audio, _ = librosa.load(filename, sr=sample_rate, mono=True)
        audio = audio.reshape(-1, 1)
        yield audio, filename, category_id


def trim_silence(audio, threshold):
    '''Removes silence at the beginning and end of a sample.'''
    energy = librosa.feature.rmse(audio)
    frames = np.nonzero(energy > threshold)
    indices = librosa.core.frames_to_samples(frames)[1]

    # Note: indices can be an empty array, if the whole audio was silence.
    return audio[indices[0]:indices[-1]] if indices.size else audio[0:0]


def not_all_have_id(files):
    ''' Return true iff any of the filenames does not conform to the pattern
        we require for determining the category id.'''
    id_reg_exp = re.compile(FILE_PATTERN)
    for file in files:
        ids = id_reg_exp.findall(file)
        if not ids:
            return True
    return False


class AudioReader(object):
    '''Generic background audio reader that preprocesses audio files
    and enqueues them into a TensorFlow queue.'''

    def __init__(self,
                 audio_dir,
                 coord,
                 sample_rate,
<<<<<<< HEAD
                 gc_enabled,
                 sample_size,
=======
                 receptive_field,
                 sample_size=None,
>>>>>>> 46d2f35a
                 silence_threshold=None,
                 queue_size=32):
        self.audio_dir = audio_dir
        self.sample_rate = sample_rate
        self.coord = coord
        self.sample_size = sample_size
        self.receptive_field = receptive_field
        self.silence_threshold = silence_threshold
        self.gc_enabled = gc_enabled
        self.threads = []
        self.sample_placeholder = tf.placeholder(dtype=tf.float32, shape=None)
        self.queue = tf.PaddingFIFOQueue(queue_size,
                                         ['float32'],
                                         shapes=[(None, 1)])
        self.enqueue = self.queue.enqueue([self.sample_placeholder])

        if self.gc_enabled:
            self.id_placeholder = tf.placeholder(dtype=tf.int32, shape=())
            self.gc_queue = tf.PaddingFIFOQueue(queue_size, ['int32'],
                                                shapes=[()])
            self.gc_enqueue = self.gc_queue.enqueue([self.id_placeholder])

        # TODO Find a better way to check this.
        # Checking inside the AudioReader's thread makes it hard to terminate
        # the execution of the script, so we do it in the constructor for now.
        files = find_files(audio_dir)
        if not files:
            raise ValueError("No audio files found in '{}'.".format(audio_dir))
        if self.gc_enabled and not_all_have_id(files):
            raise ValueError("Global conditioning is enabled, but file names "
                             "do not conform to pattern having id.")
        # Determine the number of mutually-exclusive categories we will
        # accomodate in our embedding table.
        if self.gc_enabled:
            _, self.gc_category_cardinality = get_category_cardinality(files)
            # Add one to the largest index to get the number of categories,
            # since tf.nn.embedding_lookup expects zero-indexing. This
            # means one or more at the bottom correspond to unused entries
            # in the embedding lookup table. But that's a small waste of memory
            # to keep the code simpler, and preserves correspondance between
            # the id one specifies when generating, and the ids in the
            # file names.
            self.gc_category_cardinality += 1
            print("Detected --gc_cardinality={}".format(
                  self.gc_category_cardinality))
        else:
            self.gc_category_cardinality = None

    def dequeue(self, num_elements):
        output = self.queue.dequeue_many(num_elements)
        return output

    def dequeue_gc(self, num_elements):
        return self.gc_queue.dequeue_many(num_elements)

    def thread_main(self, sess):
        stop = False
        # Go through the dataset multiple times
        while not stop:
            iterator = load_generic_audio(self.audio_dir, self.sample_rate)
            for audio, filename, category_id in iterator:
                if self.coord.should_stop():
                    stop = True
                    break
                if self.silence_threshold is not None:
                    # Remove silence
                    audio = trim_silence(audio[:, 0], self.silence_threshold)
                    audio = audio.reshape(-1, 1)
                    if audio.size == 0:
                        print("Warning: {} was ignored as it contains only "
                              "silence. Consider decreasing trim_silence "
                              "threshold, or adjust volume of the audio."
                              .format(filename))

<<<<<<< HEAD
                # Cut samples into fixed size pieces
                buffer_ = np.append(buffer_, audio)
                while len(buffer_) > 0:
                    piece = np.reshape(buffer_[:self.sample_size], [-1, 1])
=======
                audio = np.pad(audio, [[self.receptive_field, 0], [0, 0]],
                               'constant')

                if self.sample_size:
                    # Cut samples into pieces of size receptive_field +
                    # sample_size with receptive_field overlap
                    while len(audio) > self.receptive_field:
                        piece = audio[:(self.receptive_field +
                                        self.sample_size), :]
                        sess.run(self.enqueue,
                                 feed_dict={self.sample_placeholder: piece})
                        audio = audio[self.sample_size:, :]
                else:
>>>>>>> 46d2f35a
                    sess.run(self.enqueue,
                             feed_dict={self.sample_placeholder: piece})
                    buffer_ = buffer_[self.sample_size:]
                    if self.gc_enabled:
                        sess.run(self.gc_enqueue,
                                 feed_dict={self.id_placeholder:
                                            category_id})

    def start_threads(self, sess, n_threads=1):
        for _ in range(n_threads):
            thread = threading.Thread(target=self.thread_main, args=(sess,))
            thread.daemon = True  # Thread will close when parent quits.
            thread.start()
            self.threads.append(thread)
        return self.threads<|MERGE_RESOLUTION|>--- conflicted
+++ resolved
@@ -90,13 +90,9 @@
                  audio_dir,
                  coord,
                  sample_rate,
-<<<<<<< HEAD
                  gc_enabled,
-                 sample_size,
-=======
                  receptive_field,
                  sample_size=None,
->>>>>>> 46d2f35a
                  silence_threshold=None,
                  queue_size=32):
         self.audio_dir = audio_dir
@@ -171,12 +167,6 @@
                               "threshold, or adjust volume of the audio."
                               .format(filename))
 
-<<<<<<< HEAD
-                # Cut samples into fixed size pieces
-                buffer_ = np.append(buffer_, audio)
-                while len(buffer_) > 0:
-                    piece = np.reshape(buffer_[:self.sample_size], [-1, 1])
-=======
                 audio = np.pad(audio, [[self.receptive_field, 0], [0, 0]],
                                'constant')
 
@@ -189,15 +179,15 @@
                         sess.run(self.enqueue,
                                  feed_dict={self.sample_placeholder: piece})
                         audio = audio[self.sample_size:, :]
+                        if self.gc_enabled:
+                            sess.run(self.gc_enqueue, feed_dict={
+                                self.id_placeholder: category_id})
                 else:
->>>>>>> 46d2f35a
                     sess.run(self.enqueue,
-                             feed_dict={self.sample_placeholder: piece})
-                    buffer_ = buffer_[self.sample_size:]
+                             feed_dict={self.sample_placeholder: audio})
                     if self.gc_enabled:
                         sess.run(self.gc_enqueue,
-                                 feed_dict={self.id_placeholder:
-                                            category_id})
+                                 feed_dict={self.id_placeholder: category_id})
 
     def start_threads(self, sess, n_threads=1):
         for _ in range(n_threads):
